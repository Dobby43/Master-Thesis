"""
This file contains the basis for all adjacent functions
"""

__author__ = "<DAVID SCHEIDT>"
__email__ = "<<david.scheidt@tum.de>>"
__version__ = "1.1"

# Example usage in main.py
from gcode import get_gcode
from gcode import simplify_gcode as smplf
from gcode import plot_gcode as plt
from krl import modify_to_krl as mdf
from robot import robot_start_code as rsc
from robot import robot_end_code as rec
from export import export as exp

# IMPORT_DIRECTORY and IMPORT_FILE
IMPORT_DIRECTORY = r"C:\Users\daves\OneDrive\Bauingenieurwesen\Masterarbeit\G_Code"
IMPORT_FILE = r"Cura_02_11_CFFFP_3DBenchy.gcode"

# EXPORT_DIRECTORY and EXPORT_FILE
EXPORT_DIRECTORY = r"C:\Users\daves\OneDrive\Bauingenieurwesen\Masterarbeit\KRL_Files\KRL_EXPORT_PYTHON"
EXPORT_FILE = "Cura_02_11_CP_3DBenchy"

# Print-bed Size
BED_SIZE_X = 1200
BED_SIZE_Y = 4500
BED_SIZE_Z = 2000

# Tool-head orientation
ORIENTATION_A = 0
ORIENTATION_B = 0
ORIENTATION_C = 180

# Coordinate frames
BASE = "{X 1460.9, Y -2237.66, Z 268.5, A 0.0, B 0.0, C 0.0}"
TOOL = "{X -10.99, Y -0.86, Z 917.61, A 0.0, B 0.0, C 0.0}"
# Start configuration
ZERO_POSITION = "{A1 75.0, A2 -90.0, A3 90.0, A4 0.0, A5 90.0, A6 0.0}"

# Jerk mode parameters
T_1 = "{VEL 20,ACC 100,APO_DIST 10}"
T_2 = "{VEL 20,ACC 100,APO_DIST 10}"
AUT = "{VEL 20,ACC 100,APO_DIST 10}"
DEFAULT = "{VEL 20,ACC 100,APO_DIST 10}"

# Motion parameters
VEL_CP = 0.25  # Continues path velocity at start in [m/s]
VEL_PRT = 0.35  # Velocity during print
VEL_ORI1 = 100  # [deg/sec]
VEL_ORI2 = 100  # [deg/sec]
ADVANCE = 3  # Number of code lines calculated in advance

# Read the G-Code lines
gcode_lines = get_gcode.get_gcode_lines(IMPORT_DIRECTORY, IMPORT_FILE)

# Simplify_gcode
# Gets min X, Y and Z values
min_values = smplf.get_min_values(gcode_lines)
X_MIN = min_values["x_min"]
Y_MIN = min_values["y_min"]
# Gets max X, Y and Z values
max_values = smplf.get_max_values(gcode_lines)
X_MAX = max_values["x_max"]
Y_MAX = max_values["y_max"]
Z_MAX = max_values["z_max"]
# Gets necessary G-Code lines
gcode_necessary = smplf.necessary_gcode(gcode_lines)
# Deletes feed information from G-Code lines
gcode_no_feed = smplf.delete_feed(gcode_necessary)
# Deletes extrusion information from G-Code lines
gcode_no_extrusion = smplf.delete_extrusion(gcode_no_feed)
# Cleans G-Code from blank lines
gcode_cleaned = smplf.clean_gcode(gcode_no_extrusion)
# Append and update Z-Value for every line
gcode_updated = smplf.append_z_height(gcode_cleaned)
# Formates G-Code according to KRL
gcode_formatted = smplf.format_gcode(gcode_updated, 2)

for line in gcode_formatted:
    print(line)


# Erstelle das Druckbett und speichere das Plotter-Objekt
plotter = plt.plot_bed(
    bed_size_x=BED_SIZE_X,
    bed_size_y=BED_SIZE_Y,
    bed_size_z=BED_SIZE_Z,
)

# Füge den G-Code-Pfad dem vorhandenen Plotter hinzu
plt.plot_gcode_path(plotter=plotter, gcode_lines=gcode_formatted, layers="all")

# Modifies the G-Code lines
# formats G-Code to KRL and appends tool-head orientation
krl_lines = mdf.krl_format(
    gcode_formatted,
    a=ORIENTATION_A,
    b=ORIENTATION_B,
    c=ORIENTATION_C,
    end_pos=ZERO_POSITION,
    vel=VEL_PRT,
)
for line in krl_lines:
    print(line)

<<<<<<< HEAD
print("Hello World")
=======
print("Bye World")
>>>>>>> d4aef396

# Robot configuration
# Robot start code
setup = rsc.project_setup(EXPORT_FILE)
init = rsc.initialisation()
sta_conc_print = rsc.start_concrete_printing()
bco = rsc.block_coordinates(
    base=BASE,
    tool=TOOL,
    t_1=T_1,
    t_2=T_2,
    aut=AUT,
    default=DEFAULT,
    start_pos=ZERO_POSITION,
)
move = rsc.motion(vel_cp=VEL_CP, vel_ori1=VEL_ORI1, vel_ori2=VEL_ORI2, adv=ADVANCE)

# Robot end code
end_conc_print = rec.end_concrete_printing()

# Export of KRL-File
exp.export_to_src(
    setup=setup,
    init=init,
    sta_conc_print=sta_conc_print,
    end_conc_print=end_conc_print,
    bco=bco,
    move=move,
    code=krl_lines,
    file_directory=EXPORT_DIRECTORY,
    file_name=EXPORT_FILE,
)<|MERGE_RESOLUTION|>--- conflicted
+++ resolved
@@ -105,11 +105,8 @@
 for line in krl_lines:
     print(line)
 
-<<<<<<< HEAD
 print("Hello World")
-=======
 print("Bye World")
->>>>>>> d4aef396
 
 # Robot configuration
 # Robot start code
